# Copyright 2013-2014 MongoDB, Inc.
#
# Licensed under the Apache License, Version 2.0 (the "License");
# you may not use this file except in compliance with the License.
# You may obtain a copy of the License at
#
# http://www.apache.org/licenses/LICENSE-2.0
#
# Unless required by applicable law or agreed to in writing, software
# distributed under the License is distributed on an "AS IS" BASIS,
# WITHOUT WARRANTIES OR CONDITIONS OF ANY KIND, either express or implied.
# See the License for the specific language governing permissions and
# limitations under the License.

"""Elasticsearch implementation of the DocManager interface.

Receives documents from an OplogThread and takes the appropriate actions on
Elasticsearch.
"""
import base64
import logging

from threading import Timer

import bson.json_util

from elasticsearch import Elasticsearch, exceptions as es_exceptions
from elasticsearch.helpers import scan, streaming_bulk

from mongo_connector import errors
from mongo_connector.compat import u
from mongo_connector.constants import (DEFAULT_COMMIT_INTERVAL,
                                       DEFAULT_MAX_BULK)
from mongo_connector.util import exception_wrapper, retry_until_ok
from mongo_connector.doc_managers.doc_manager_base import DocManagerBase
from mongo_connector.doc_managers.formatters import DefaultDocumentFormatter

wrap_exceptions = exception_wrapper({
    es_exceptions.ConnectionError: errors.ConnectionFailed,
    es_exceptions.TransportError: errors.OperationFailed,
<<<<<<< HEAD
    es_exceptions.RequestError: errors.OperationFailed
})
=======
    es_exceptions.NotFoundError: errors.OperationFailed,
    es_exceptions.RequestError: errors.OperationFailed})

LOG = logging.getLogger(__name__)
>>>>>>> 8ceda1da


class DocManager(DocManagerBase):
    """Elasticsearch implementation of the DocManager interface.

    Receives documents from an OplogThread and takes the appropriate actions on
    Elasticsearch.
    """

    def __init__(self, url, auto_commit_interval=DEFAULT_COMMIT_INTERVAL,
                 unique_key='_id', chunk_size=DEFAULT_MAX_BULK,
                 meta_index_name="mongodb_meta", meta_type="mongodb_meta",
                 attachment_field="content", **kwargs):
        self.elastic = Elasticsearch(hosts=[url])
        self.auto_commit_interval = auto_commit_interval
        self.meta_index_name = meta_index_name
        self.meta_type = meta_type
        self.unique_key = unique_key
        self.chunk_size = chunk_size
        if self.auto_commit_interval not in [None, 0]:
            self.run_auto_commit()
        self._formatter = DefaultDocumentFormatter()

        self.has_attachment_mapping = False
        self.attachment_field = attachment_field

    def _index_and_mapping(self, namespace):
        """Helper method for getting the index and type from a namespace."""
        index, doc_type = namespace.split('.', 1)
        return index.lower(), doc_type

    def stop(self):
        """Stop the auto-commit thread."""
        self.auto_commit_interval = None

    def apply_update(self, doc, update_spec):
        if "$set" not in update_spec and "$unset" not in update_spec:
            # Don't try to add ns and _ts fields back in from doc
            return update_spec
        return super(DocManager, self).apply_update(doc, update_spec)

    @wrap_exceptions
    def handle_command(self, doc, namespace, timestamp):
        db = namespace.split('.', 1)[0]
        if doc.get('dropDatabase'):
            dbs = self.command_helper.map_db(db)
            for _db in dbs:
                self.elastic.indices.delete(index=_db.lower())

        if doc.get('renameCollection'):
            raise errors.OperationFailed(
                "elastic_doc_manager does not support renaming a mapping.")

        if doc.get('create'):
            db, coll = self.command_helper.map_collection(db, doc['create'])
            if db and coll:
                self.elastic.indices.put_mapping(
                    index=db.lower(), doc_type=coll,
                    body={
                        "_source": {"enabled": True}
                    })

        if doc.get('drop'):
            db, coll = self.command_helper.map_collection(db, doc['drop'])
            if db and coll:
                self.elastic.indices.delete_mapping(index=db.lower(),
                                                    doc_type=coll)

    @wrap_exceptions
    def update(self, document_id, update_spec, namespace, timestamp):
        """Apply updates given in update_spec to the document whose id
        matches that of doc.
        """
        self.commit()
<<<<<<< HEAD
        document = self.elastic.get(index=doc['ns'],
                                    id=u(doc['_id']))
=======
        index, doc_type = self._index_and_mapping(namespace)
        document = self.elastic.get(index=index, doc_type=doc_type,
                                    id=u(document_id))
>>>>>>> 8ceda1da
        updated = self.apply_update(document['_source'], update_spec)
        # _id is immutable in MongoDB, so won't have changed in update
        updated['_id'] = document['_id']
        self.upsert(updated, namespace, timestamp)
        # upsert() strips metadata, so only _id + fields in _source still here
        return updated

    @wrap_exceptions
    def upsert(self, doc, namespace, timestamp):
        """Insert a document into Elasticsearch."""
        index, doc_type = self._index_and_mapping(namespace)
        # No need to duplicate '_id' in source document
        doc_id = u(doc.pop("_id"))
        metadata = {
            "ns": namespace,
            "_ts": timestamp
        }
        # Index the source document, using lowercase namespace as index name.
        self.elastic.index(index=index, doc_type=doc_type,
                           body=self._formatter.format_document(doc), id=doc_id,
                           refresh=(self.auto_commit_interval == 0))
        # Index document metadata with original namespace (mixed upper/lower).
        self.elastic.index(index=self.meta_index_name, doc_type=self.meta_type,
                           body=bson.json_util.dumps(metadata), id=doc_id,
                           refresh=(self.auto_commit_interval == 0))
        # Leave _id, since it's part of the original document
        doc['_id'] = doc_id

    @wrap_exceptions
    def bulk_upsert(self, docs, namespace, timestamp):
        """Insert multiple documents into Elasticsearch."""
        def docs_to_upsert():
            doc = None
            for doc in docs:
                # Remove metadata and redundant _id
<<<<<<< HEAD
                index = doc.pop("ns")
                doc_id = u(doc.pop("_id"))
                timestamp = doc.pop("_ts")
=======
                index, doc_type = self._index_and_mapping(namespace)
                doc_id = u(doc.pop("_id"))
>>>>>>> 8ceda1da
                document_action = {
                    "_index": index,
                    "_type": doc_type,
                    "_id": doc_id,
                    "_source": self._formatter.format_document(doc)
                }
                document_meta = {
                    "_index": self.meta_index_name,
                    "_type": self.meta_type,
                    "_id": doc_id,
                    "_source": {
                        "ns": index,
                        "_ts": timestamp
                    }
                }
                yield document_action
                yield document_meta
            if not doc:
                raise errors.EmptyDocsError(
                    "Cannot upsert an empty sequence of "
                    "documents into Elastic Search")
        try:
            kw = {}
            if self.chunk_size > 0:
                kw['chunk_size'] = self.chunk_size

            responses = streaming_bulk(client=self.elastic,
                                       actions=docs_to_upsert(),
                                       **kw)

            for ok, resp in responses:
                if not ok:
                    LOG.error(
                        "Could not bulk-upsert document "
                        "into ElasticSearch: %r" % resp)
            if self.auto_commit_interval == 0:
                self.commit()
        except errors.EmptyDocsError:
            # This can happen when mongo-connector starts up, there is no
            # config file, but nothing to dump
            pass

    @wrap_exceptions
    def insert_file(self, f, namespace, timestamp):
        doc = f.get_metadata()
        doc_id = str(doc.pop('_id'))
        index, doc_type = self._index_and_mapping(namespace)

        # make sure that elasticsearch treats it like a file
        if not self.has_attachment_mapping:
            body = {
                "properties": {
                    self.attachment_field: {"type": "attachment"}
                }
            }
            self.elastic.indices.put_mapping(index=index,
                                             doc_type=doc_type,
                                             body=body)
            self.has_attachment_mapping = True

        metadata = {
            'ns': namespace,
            '_ts': timestamp,
        }

        doc = self._formatter.format_document(doc)
        doc[self.attachment_field] = base64.b64encode(f.read()).decode()

        self.elastic.index(index=index, doc_type=doc_type,
                           body=doc, id=doc_id,
                           refresh=(self.auto_commit_interval == 0))
        self.elastic.index(index=self.meta_index_name, doc_type=self.meta_type,
                           body=bson.json_util.dumps(metadata), id=doc_id,
                           refresh=(self.auto_commit_interval == 0))

    @wrap_exceptions
    def remove(self, document_id, namespace, timestamp):
        """Remove a document from Elasticsearch."""
<<<<<<< HEAD
        self.elastic.delete(index=doc['ns'], doc_type=self.doc_type,
                            id=u(doc["_id"]),
                            refresh=(self.auto_commit_interval == 0))
        self.elastic.delete(index=self.meta_index_name, doc_type=self.meta_type,
                            id=u(doc["_id"]),
=======
        index, doc_type = self._index_and_mapping(namespace)
        self.elastic.delete(index=index, doc_type=doc_type,
                            id=u(document_id),
                            refresh=(self.auto_commit_interval == 0))
        self.elastic.delete(index=self.meta_index_name, doc_type=self.meta_type,
                            id=u(document_id),
>>>>>>> 8ceda1da
                            refresh=(self.auto_commit_interval == 0))

    @wrap_exceptions
    def _stream_search(self, *args, **kwargs):
        """Helper method for iterating over ES search results."""
        for hit in scan(self.elastic, query=kwargs.pop('body', None),
                        scroll='10m', **kwargs):
            hit['_source']['_id'] = hit['_id']
            yield hit['_source']

    def search(self, start_ts, end_ts):
        """Query Elasticsearch for documents in a time range.

        This method is used to find documents that may be in conflict during
        a rollback event in MongoDB.
        """
        return self._stream_search(
            index=self.meta_index_name,
            body={
                "query": {
                    "filtered": {
                        "filter": {
                            "range": {
                                "_ts": {"gte": start_ts, "lte": end_ts}
                            }
                        }
                    }
                }
            })

    def commit(self):
        """Refresh all Elasticsearch indexes."""
        retry_until_ok(self.elastic.indices.refresh, index="")

    def run_auto_commit(self):
        """Periodically commit to the Elastic server."""
        self.elastic.indices.refresh()
        if self.auto_commit_interval not in [None, 0]:
            Timer(self.auto_commit_interval, self.run_auto_commit).start()

    @wrap_exceptions
    def get_last_doc(self):
        """Get the most recently modified document from Elasticsearch.

        This method is used to help define a time window within which documents
        may be in conflict after a MongoDB rollback.
        """
        try:
            result = self.elastic.search(
                index=self.meta_index_name,
                body={
                    "query": {"match_all": {}},
                    "sort": [{"_ts": "desc"}],
                },
                size=1
            )["hits"]["hits"]
            for r in result:
                r['_source']['_id'] = r['_id']
                return r['_source']
        except es_exceptions.RequestError:
            # no documents so ES returns 400 because of undefined _ts mapping
            return None<|MERGE_RESOLUTION|>--- conflicted
+++ resolved
@@ -38,15 +38,10 @@
 wrap_exceptions = exception_wrapper({
     es_exceptions.ConnectionError: errors.ConnectionFailed,
     es_exceptions.TransportError: errors.OperationFailed,
-<<<<<<< HEAD
-    es_exceptions.RequestError: errors.OperationFailed
-})
-=======
     es_exceptions.NotFoundError: errors.OperationFailed,
     es_exceptions.RequestError: errors.OperationFailed})
 
 LOG = logging.getLogger(__name__)
->>>>>>> 8ceda1da
 
 
 class DocManager(DocManagerBase):
@@ -121,14 +116,9 @@
         matches that of doc.
         """
         self.commit()
-<<<<<<< HEAD
-        document = self.elastic.get(index=doc['ns'],
-                                    id=u(doc['_id']))
-=======
         index, doc_type = self._index_and_mapping(namespace)
         document = self.elastic.get(index=index, doc_type=doc_type,
                                     id=u(document_id))
->>>>>>> 8ceda1da
         updated = self.apply_update(document['_source'], update_spec)
         # _id is immutable in MongoDB, so won't have changed in update
         updated['_id'] = document['_id']
@@ -164,14 +154,8 @@
             doc = None
             for doc in docs:
                 # Remove metadata and redundant _id
-<<<<<<< HEAD
-                index = doc.pop("ns")
-                doc_id = u(doc.pop("_id"))
-                timestamp = doc.pop("_ts")
-=======
                 index, doc_type = self._index_and_mapping(namespace)
                 doc_id = u(doc.pop("_id"))
->>>>>>> 8ceda1da
                 document_action = {
                     "_index": index,
                     "_type": doc_type,
@@ -250,20 +234,12 @@
     @wrap_exceptions
     def remove(self, document_id, namespace, timestamp):
         """Remove a document from Elasticsearch."""
-<<<<<<< HEAD
-        self.elastic.delete(index=doc['ns'], doc_type=self.doc_type,
-                            id=u(doc["_id"]),
-                            refresh=(self.auto_commit_interval == 0))
-        self.elastic.delete(index=self.meta_index_name, doc_type=self.meta_type,
-                            id=u(doc["_id"]),
-=======
         index, doc_type = self._index_and_mapping(namespace)
         self.elastic.delete(index=index, doc_type=doc_type,
                             id=u(document_id),
                             refresh=(self.auto_commit_interval == 0))
         self.elastic.delete(index=self.meta_index_name, doc_type=self.meta_type,
                             id=u(document_id),
->>>>>>> 8ceda1da
                             refresh=(self.auto_commit_interval == 0))
 
     @wrap_exceptions
