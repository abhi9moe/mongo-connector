--- conflicted
+++ resolved
@@ -34,12 +34,8 @@
     """
     def __init__(self, primary_conn, main_address, oplog_coll, is_sharded,
                  doc_manager, oplog_progress_dict, namespace_set, auth_key,
-<<<<<<< HEAD
-                 auth_username, collection_dump=True,
-                 batch_size=DEFAULT_BATCH_SIZE, repl_set=None):
-=======
-                 auth_username, repl_set=None, fields=None):
->>>>>>> 1f4c3829
+                 auth_username, repl_set=None, collection_dump=True,
+                 batch_size=DEFAULT_BATCH_SIZE, fields=None):
         """Initialize the oplog thread.
         """
         super(OplogThread, self).__init__()
