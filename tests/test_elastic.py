--- conflicted
+++ resolved
@@ -32,21 +32,13 @@
 except ImportError:
     from pymongo import Connection    
 
-<<<<<<< HEAD
-from setup_cluster import (kill_mongo_proc,
-                          start_mongo_proc,
-                          start_cluster,
-                          kill_all)
-from doc_managers.elastic_doc_manager import DocManager
-from mongo_connector import Connector
-from optparse import OptionParser
-from util import retry_until_ok
-=======
-from tests.setup_cluster import kill_mongo_proc, start_mongo_proc, start_cluster
+from tests.setup_cluster import (kill_mongo_proc,
+                                 start_mongo_proc,
+                                 start_cluster,
+                                 kill_all)
 from mongo_connector.doc_managers.elastic_doc_manager import DocManager
 from mongo_connector.mongo_connector import Connector
-from mongo_connector.util import retry_until_ok
->>>>>>> 0d9870cf
+from mongo_conector.util import retry_until_ok
 from pymongo.errors import OperationFailure, AutoReconnect
 
 
